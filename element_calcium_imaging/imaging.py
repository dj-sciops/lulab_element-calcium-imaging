--- conflicted
+++ resolved
@@ -9,10 +9,6 @@
 
 from . import scan
 from .scan import get_imaging_root_data_dir, get_processed_root_data_dir
-<<<<<<< HEAD
-
-=======
->>>>>>> 571ee04c
 
 schema = dj.schema()
 
