--- conflicted
+++ resolved
@@ -6,11 +6,7 @@
 import datajoint as dj
 from element_interface.utils import find_full_path, dict_to_uuid, find_root_directory
 
-<<<<<<< HEAD
-from . import scan
-=======
 from . import scan, imaging_report
->>>>>>> 6c36bc9f
 from .scan import (
     get_imaging_root_data_dir,
     get_processed_root_data_dir,
@@ -32,18 +28,6 @@
     create_tables=True,
     linking_module=None,
 ):
-<<<<<<< HEAD
-    """
-    activate(imaging_schema_name, *, scan_schema_name=None, create_schema=True, create_tables=True, linking_module=None)
-        :param imaging_schema_name: schema name on the database server to activate the `imaging` module
-        :param scan_schema_name: schema name on the database server to activate the `scan` module
-         - may be omitted if the `scan` module is already activated
-        :param create_schema: when True (default), create schema in the database if it does not yet exist.
-        :param create_tables: when True (default), create tables in the database if they do not yet exist.
-        :param linking_module: a module name or a module containing the
-         required dependencies to activate the `imaging` module:
-         + all that are required by the `scan` module
-=======
     """Activate this schema.
 
     Args:
@@ -63,7 +47,6 @@
     Upstream tables:
         + Session: A parent table to Scan, identifying a scanning session.
         + Equipment: A parent table to Scan, identifying a scanning device.
->>>>>>> 6c36bc9f
     """
 
     if isinstance(linking_module, str):
@@ -87,10 +70,7 @@
         create_tables=create_tables,
         add_objects=_linking_module.__dict__,
     )
-<<<<<<< HEAD
-=======
     imaging_report.activate(f"{imaging_schema_name}_report", imaging_schema_name)
->>>>>>> 6c36bc9f
 
 
 # -------------- Table declarations --------------
@@ -112,14 +92,10 @@
     processing_method_desc: varchar(1000)  # Processing method description
     """
 
-<<<<<<< HEAD
-    contents = [("suite2p", "suite2p analysis suite"), ("caiman", "caiman analysis suite")]
-=======
     contents = [
         ("suite2p", "suite2p analysis suite"),
         ("caiman", "caiman analysis suite"),
     ]
->>>>>>> 6c36bc9f
 
 
 @schema
@@ -153,8 +129,6 @@
     def insert_new_params(
         cls, processing_method: str, paramset_idx: int, paramset_desc: str, params: dict
     ):
-<<<<<<< HEAD
-=======
         """Insert a parameter set into ProcessingParamSet table.
 
         This function automizes the parameter set hashing and avoids insertion of an
@@ -168,7 +142,6 @@
             params (dict): Parameter Set, all applicable parameters to the analysis
                 suite.
         """
->>>>>>> 6c36bc9f
         param_dict = {
             "processing_method": processing_method,
             "paramset_idx": paramset_idx,
@@ -213,13 +186,10 @@
         masky_type (str): Mask type.
     """
 
-<<<<<<< HEAD
-=======
     definition = """# Possible types of a segmented mask
     mask_type: varchar(16)
     """
 
->>>>>>> 6c36bc9f
     contents = zip(["soma", "axon", "dendrite", "neuropil", "artefact", "unknown"])
 
 
@@ -253,9 +223,6 @@
     """
 
     @classmethod
-<<<<<<< HEAD
-    def infer_output_dir(cls, scan_key, relative=False, mkdir=False):
-=======
     def infer_output_dir(cls, key, relative=False, mkdir=False):
         """Infer an output directory for an entry in ProcessingTask table.
 
@@ -272,20 +239,11 @@
                 processed_dir / scan_dir / {processing_method}_{paramset_idx}
                 e.g.: sub4/sess1/scan0/suite2p_0
         """
->>>>>>> 6c36bc9f
         image_locators = {
             "NIS": get_nd2_files,
             "ScanImage": get_scan_image_files,
             "Scanbox": get_scan_box_files,
         }
-<<<<<<< HEAD
-        image_locator = image_locators[(scan.Scan & scan_key).fetch1("acq_software")]
-
-        scan_dir = find_full_path(get_imaging_root_data_dir(), image_locator(scan_key)[0]).parent
-        root_dir = find_root_directory(get_imaging_root_data_dir(), scan_dir)
-
-        paramset_key = ProcessingParamSet.fetch1()
-=======
         image_locator = image_locators[(scan.Scan & key).fetch1("acq_software")]
 
         scan_dir = find_full_path(
@@ -297,16 +255,11 @@
             (ProcessingParamSet & key).fetch1("processing_method").replace(".", "-")
         )
 
->>>>>>> 6c36bc9f
         processed_dir = pathlib.Path(get_processed_root_data_dir())
         output_dir = (
             processed_dir
             / scan_dir.relative_to(root_dir)
-<<<<<<< HEAD
-            / f'{paramset_key["processing_method"]}_{paramset_key["paramset_idx"]}'
-=======
             / f'{method}_{key["paramset_idx"]}'
->>>>>>> 6c36bc9f
         )
 
         if mkdir:
@@ -329,34 +282,14 @@
 
         output_dir = cls.infer_output_dir(key, relative=False, mkdir=True)
 
-<<<<<<< HEAD
-        default_paramset_idx = os.environ.get("DEFAULT_PARAMSET_IDX", 0)
-
-        output_dir = cls.infer_output_dir(scan_key, relative=False, mkdir=True)
-
-        method = (ProcessingParamSet & {"paramset_idx": default_paramset_idx}).fetch1(
-            "processing_method"
-        )
-
-=======
         method = (ProcessingParamSet & {"paramset_idx": paramset_idx}).fetch1(
             "processing_method"
         )
 
->>>>>>> 6c36bc9f
         try:
             if method == "suite2p":
                 from element_interface import suite2p_loader
 
-<<<<<<< HEAD
-                loaded_dataset = suite2p_loader.Suite2p(output_dir)
-            elif method == "caiman":
-                from element_interface import caiman_loader
-
-                loaded_dataset = caiman_loader.CaImAn(output_dir)
-            else:
-                raise NotImplementedError("Unknown/unimplemented method: {}".format(method))
-=======
                 suite2p_loader.Suite2p(output_dir)
             elif method == "caiman":
                 from element_interface import caiman_loader
@@ -366,7 +299,6 @@
                 raise NotImplementedError(
                     "Unknown/unimplemented method: {}".format(method)
                 )
->>>>>>> 6c36bc9f
         except FileNotFoundError:
             task_mode = "trigger"
         else:
@@ -374,21 +306,13 @@
 
         cls.insert1(
             {
-<<<<<<< HEAD
-                **scan_key,
-                "paramset_idx": default_paramset_idx,
-=======
                 **key,
->>>>>>> 6c36bc9f
                 "processing_output_dir": output_dir,
                 "task_mode": task_mode,
             }
         )
-<<<<<<< HEAD
-=======
 
     auto_generate_entries = generate
->>>>>>> 6c36bc9f
 
 
 @schema
@@ -419,11 +343,8 @@
         return ProcessingTask & scan.ScanInfo
 
     def make(self, key):
-<<<<<<< HEAD
-=======
         """Execute the calcium imaging analysis defined by the ProcessingTask."""
 
->>>>>>> 6c36bc9f
         task_mode, output_dir = (ProcessingTask & key).fetch1(
             "task_mode", "processing_output_dir"
         )
@@ -432,13 +353,9 @@
         if not output_dir:
             output_dir = ProcessingTask.infer_output_dir(key, relative=True, mkdir=True)
             # update processing_output_dir
-<<<<<<< HEAD
-            ProcessingTask.update1({**key, "processing_output_dir": output_dir.as_posix()})
-=======
             ProcessingTask.update1(
                 {**key, "processing_output_dir": output_dir.as_posix()}
             )
->>>>>>> 6c36bc9f
 
         if task_mode == "load":
             method, imaging_dataset = get_loader_result(key, ProcessingTask)
@@ -457,28 +374,6 @@
                 raise NotImplementedError("Unknown method: {}".format(method))
         elif task_mode == "trigger":
 
-<<<<<<< HEAD
-            method = (
-                ProcessingTask * ProcessingParamSet * ProcessingMethod * scan.Scan & key
-            ).fetch1("processing_method")
-
-            image_files = (
-                ProcessingTask * scan.Scan * scan.ScanInfo * scan.ScanInfo.ScanFile & key
-            ).fetch("file_path")
-            image_files = [
-                find_full_path(get_imaging_root_data_dir(), image_file)
-                for image_file in image_files
-            ]
-
-            if method == "suite2p":
-                import suite2p
-
-                suite2p_params = (ProcessingTask * ProcessingParamSet & key).fetch1("params")
-                suite2p_params["save_path0"] = output_dir
-                suite2p_params["fs"] = (ProcessingTask * scan.Scan * scan.ScanInfo & key).fetch1(
-                    "fps"
-                )
-=======
             method = (ProcessingParamSet * ProcessingTask & key).fetch1(
                 "processing_method"
             )
@@ -501,7 +396,6 @@
                     suite2p_params["nplanes"],
                     suite2p_params["nchannels"],
                 ) = (scan.ScanInfo & key).fetch1("fps", "ndepths", "nchannels")
->>>>>>> 6c36bc9f
 
                 input_format = pathlib.Path(image_files[0]).suffix
                 suite2p_params["input_format"] = input_format[1:]
@@ -520,34 +414,19 @@
             elif method == "caiman":
                 from element_interface.run_caiman import run_caiman
 
-<<<<<<< HEAD
-                params = (ProcessingTask * ProcessingParamSet & key).fetch1("params")
-                sampling_rate = (ProcessingTask * scan.Scan * scan.ScanInfo & key).fetch1("fps")
-
-                ndepths = (ProcessingTask * scan.Scan * scan.ScanInfo & key).fetch1("ndepths")
-=======
                 caiman_params = (ProcessingTask * ProcessingParamSet & key).fetch1(
                     "params"
                 )
                 sampling_rate, ndepths = (scan.ScanInfo & key).fetch1("fps", "ndepths")
->>>>>>> 6c36bc9f
 
                 is3D = bool(ndepths > 1)
                 if is3D:
                     raise NotImplementedError(
-<<<<<<< HEAD
-                        "Caiman pipeline is not capable of analyzing 3D scans at the moment."
-                    )
-                run_caiman(
-                    file_paths=[f.as_posix() for f in image_files],
-                    parameters=params,
-=======
                         "Caiman pipeline is not yet capable of analyzing 3D scans."
                     )
                 run_caiman(
                     file_paths=[f.as_posix() for f in image_files],
                     parameters=caiman_params,
->>>>>>> 6c36bc9f
                     sampling_rate=sampling_rate,
                     output_dir=output_dir,
                     is3D=is3D,
@@ -592,26 +471,17 @@
     """
 
     def create1_from_processing_task(self, key, is_curated=False, curation_note=""):
-<<<<<<< HEAD
-        """
-        A convenient function to create a new corresponding "Curation" for a particular "ProcessingTask"
-=======
         """Create a Curation entry for a given ProcessingTask key.
 
         Args:
             key (dict): Primary key set of an entry in the ProcessingTask table.
             is_curated (bool): When True, indicates a manual curation.
             curation_note (str): User's note on the specifics of the curation.
->>>>>>> 6c36bc9f
         """
         if key not in Processing():
             raise ValueError(
                 f"No corresponding entry in Processing available for: {key};"
-<<<<<<< HEAD
-                f" do `Processing.populate(key)`"
-=======
                 f"Please run `Processing.populate(key)`"
->>>>>>> 6c36bc9f
             )
 
         output_dir = (ProcessingTask & key).fetch1("processing_output_dir")
@@ -627,13 +497,9 @@
             raise NotImplementedError("Unknown method: {}".format(method))
 
         # Synthesize curation_id
-<<<<<<< HEAD
-        curation_id = dj.U().aggr(self & key, n="ifnull(max(curation_id)+1,1)").fetch1("n")
-=======
         curation_id = (
             dj.U().aggr(self & key, n="ifnull(max(curation_id)+1,1)").fetch1("n")
         )
->>>>>>> 6c36bc9f
         self.insert1(
             {
                 **key,
@@ -708,16 +574,8 @@
             block_count_x (int): Number of blocks tiled in the x direction.
             block_count_z (int): Number of blocks tiled in the z direction.
         """
-<<<<<<< HEAD
-        Piece-wise rigid motion correction
-        - tile the FOV into multiple 3D blocks/patches
-        """
-
-        definition = """  # Details of non-rigid motion correction performed on the imaging data
-=======
 
         definition = """# Details of non-rigid motion correction performed on the imaging data
->>>>>>> 6c36bc9f
         -> master
         ---
         outlier_frames=null : longblob # mask with true for frames with outlier shifts (already corrected)
@@ -790,13 +648,9 @@
 
         method, imaging_dataset = get_loader_result(key, Curation)
 
-<<<<<<< HEAD
-        field_keys, _ = (scan.ScanInfo.Field & key).fetch("KEY", "field_z", order_by="field_z")
-=======
         field_keys, _ = (scan.ScanInfo.Field & key).fetch(
             "KEY", "field_z", order_by="field_z"
         )
->>>>>>> 6c36bc9f
 
         if method == "suite2p":
             suite2p_dataset = imaging_dataset
@@ -823,13 +677,6 @@
                     rigid_correction["y_shifts"] = np.vstack(
                         [rigid_correction["y_shifts"], s2p.ops["yoff"]]
                     )
-<<<<<<< HEAD
-                    rigid_correction["y_std"] = np.nanstd(rigid_correction["y_shifts"].flatten())
-                    rigid_correction["x_shifts"] = np.vstack(
-                        [rigid_correction["x_shifts"], s2p.ops["xoff"]]
-                    )
-                    rigid_correction["x_std"] = np.nanstd(rigid_correction["x_shifts"].flatten())
-=======
                     rigid_correction["y_std"] = np.nanstd(
                         rigid_correction["y_shifts"].flatten()
                     )
@@ -839,7 +686,6 @@
                     rigid_correction["x_std"] = np.nanstd(
                         rigid_correction["x_shifts"].flatten()
                     )
->>>>>>> 6c36bc9f
                     rigid_correction["outlier_frames"] = np.logical_or(
                         rigid_correction["outlier_frames"], s2p.ops["badframes"]
                     )
@@ -922,13 +768,9 @@
         elif method == "caiman":
             caiman_dataset = imaging_dataset
 
-<<<<<<< HEAD
-            self.insert1({**key, "motion_correct_channel": caiman_dataset.alignment_channel})
-=======
             self.insert1(
                 {**key, "motion_correct_channel": caiman_dataset.alignment_channel}
             )
->>>>>>> 6c36bc9f
 
             is3D = caiman_dataset.params.motion["is3D"]
             if not caiman_dataset.params.motion["pw_rigid"]:
@@ -940,12 +782,6 @@
                     "z_shifts": (
                         caiman_dataset.motion_correction["shifts_rig"][:, 2]
                         if is3D
-<<<<<<< HEAD
-                        else np.full_like(caiman_dataset.motion_correction["shifts_rig"][:, 0], 0)
-                    ),
-                    "x_std": np.nanstd(caiman_dataset.motion_correction["shifts_rig"][:, 0]),
-                    "y_std": np.nanstd(caiman_dataset.motion_correction["shifts_rig"][:, 1]),
-=======
                         else np.full_like(
                             caiman_dataset.motion_correction["shifts_rig"][:, 0], 0
                         )
@@ -956,7 +792,6 @@
                     "y_std": np.nanstd(
                         caiman_dataset.motion_correction["shifts_rig"][:, 1]
                     ),
->>>>>>> 6c36bc9f
                     "z_std": (
                         np.nanstd(caiman_dataset.motion_correction["shifts_rig"][:, 2])
                         if is3D
@@ -991,9 +826,6 @@
                         set(caiman_dataset.motion_correction["coord_shifts_els"][:, 2])
                     ),
                     "block_count_z": (
-<<<<<<< HEAD
-                        len(set(caiman_dataset.motion_correction["coord_shifts_els"][:, 4]))
-=======
                         len(
                             set(
                                 caiman_dataset.motion_correction["coord_shifts_els"][
@@ -1001,7 +833,6 @@
                                 ]
                             )
                         )
->>>>>>> 6c36bc9f
                         if is3D
                         else 1
                     ),
@@ -1009,30 +840,14 @@
                 }
 
                 nonrigid_blocks = []
-<<<<<<< HEAD
-                for b_id in range(len(caiman_dataset.motion_correction["x_shifts_els"][0, :])):
-=======
                 for b_id in range(
                     len(caiman_dataset.motion_correction["x_shifts_els"][0, :])
                 ):
->>>>>>> 6c36bc9f
                     nonrigid_blocks.append(
                         {
                             **key,
                             "block_id": b_id,
                             "block_x": np.arange(
-<<<<<<< HEAD
-                                *caiman_dataset.motion_correction["coord_shifts_els"][b_id, 0:2]
-                            ),
-                            "block_y": np.arange(
-                                *caiman_dataset.motion_correction["coord_shifts_els"][b_id, 2:4]
-                            ),
-                            "block_z": (
-                                np.arange(
-                                    *caiman_dataset.motion_correction["coord_shifts_els"][
-                                        b_id, 4:6
-                                    ]
-=======
                                 *caiman_dataset.motion_correction["coord_shifts_els"][
                                     b_id, 0:2
                                 ]
@@ -1047,44 +862,17 @@
                                     *caiman_dataset.motion_correction[
                                         "coord_shifts_els"
                                     ][b_id, 4:6]
->>>>>>> 6c36bc9f
                                 )
                                 if is3D
                                 else np.full_like(
                                     np.arange(
-<<<<<<< HEAD
-                                        *caiman_dataset.motion_correction["coord_shifts_els"][
-                                            b_id, 0:2
-                                        ]
-=======
                                         *caiman_dataset.motion_correction[
                                             "coord_shifts_els"
                                         ][b_id, 0:2]
->>>>>>> 6c36bc9f
                                     ),
                                     0,
                                 )
                             ),
-<<<<<<< HEAD
-                            "x_shifts": caiman_dataset.motion_correction["x_shifts_els"][:, b_id],
-                            "y_shifts": caiman_dataset.motion_correction["y_shifts_els"][:, b_id],
-                            "z_shifts": (
-                                caiman_dataset.motion_correction["z_shifts_els"][:, b_id]
-                                if is3D
-                                else np.full_like(
-                                    caiman_dataset.motion_correction["x_shifts_els"][:, b_id], 0
-                                )
-                            ),
-                            "x_std": np.nanstd(
-                                caiman_dataset.motion_correction["x_shifts_els"][:, b_id]
-                            ),
-                            "y_std": np.nanstd(
-                                caiman_dataset.motion_correction["y_shifts_els"][:, b_id]
-                            ),
-                            "z_std": (
-                                np.nanstd(
-                                    caiman_dataset.motion_correction["z_shifts_els"][:, b_id]
-=======
                             "x_shifts": caiman_dataset.motion_correction[
                                 "x_shifts_els"
                             ][:, b_id],
@@ -1118,7 +906,6 @@
                                     caiman_dataset.motion_correction["z_shifts_els"][
                                         :, b_id
                                     ]
->>>>>>> 6c36bc9f
                                 )
                                 if is3D
                                 else np.nan
@@ -1141,43 +928,30 @@
                 }
                 for fkey, ref_image, ave_img, corr_img, max_img in zip(
                     field_keys,
-<<<<<<< HEAD
-                    caiman_dataset.motion_correction["reference_image"].transpose(2, 0, 1)
-=======
                     caiman_dataset.motion_correction["reference_image"].transpose(
                         2, 0, 1
                     )
->>>>>>> 6c36bc9f
                     if is3D
                     else caiman_dataset.motion_correction["reference_image"][...][
                         np.newaxis, ...
                     ],
                     caiman_dataset.motion_correction["average_image"].transpose(2, 0, 1)
                     if is3D
-<<<<<<< HEAD
-                    else caiman_dataset.motion_correction["average_image"][...][np.newaxis, ...],
-                    caiman_dataset.motion_correction["correlation_image"].transpose(2, 0, 1)
-=======
                     else caiman_dataset.motion_correction["average_image"][...][
                         np.newaxis, ...
                     ],
                     caiman_dataset.motion_correction["correlation_image"].transpose(
                         2, 0, 1
                     )
->>>>>>> 6c36bc9f
                     if is3D
                     else caiman_dataset.motion_correction["correlation_image"][...][
                         np.newaxis, ...
                     ],
                     caiman_dataset.motion_correction["max_image"].transpose(2, 0, 1)
                     if is3D
-<<<<<<< HEAD
-                    else caiman_dataset.motion_correction["max_image"][...][np.newaxis, ...],
-=======
                     else caiman_dataset.motion_correction["max_image"][...][
                         np.newaxis, ...
                     ],
->>>>>>> 6c36bc9f
                 )
             ]
             self.Summary.insert(summary_images)
@@ -1450,17 +1224,12 @@
                         }
                     )
                 if len(s2p.F_chan2):
-<<<<<<< HEAD
-                    mask_chn2_count = len(fluo_chn2_traces)  # increment mask id from all planes
-                    for mask_idx, (f2, fneu2) in enumerate(zip(s2p.F_chan2, s2p.Fneu_chan2)):
-=======
                     mask_chn2_count = len(
                         fluo_chn2_traces
                     )  # increment mask id from all planes
                     for mask_idx, (f2, fneu2) in enumerate(
                         zip(s2p.F_chan2, s2p.Fneu_chan2)
                     ):
->>>>>>> 6c36bc9f
                         fluo_chn2_traces.append(
                             {
                                 **key,
@@ -1512,54 +1281,7 @@
     extraction_method: varchar(32)
     """
 
-<<<<<<< HEAD
-    contents = zip(["suite2p", "caiman", "FISSA"])
-
-
-@schema
-class ActivityExtractionParamSet(dj.Lookup):
-    definition = """  #  Activity extraction parameter set used for the analysis/extraction of calcium events
-    activity_extraction_paramset_idx:  smallint
-    ---
-    -> ActivityExtractionMethod
-    paramset_desc: varchar(128)
-    param_set_hash: uuid
-    unique index (param_set_hash)
-    params: longblob  # dictionary of all applicable parameters
-    """
-
-    @classmethod
-    def insert_new_params(
-        cls,
-        activity_extraction_paramset_idx: int,
-        extraction_method: str,
-        paramset_desc: str,
-        params: dict,
-    ):
-        param_dict = {
-            "activity_extraction_paramset_idx": activity_extraction_paramset_idx,
-            "extraction_method": extraction_method,
-            "paramset_desc": paramset_desc,
-            "params": params,
-            "param_set_hash": dict_to_uuid(params),
-        }
-        q_param = cls & {"param_set_hash": param_dict["param_set_hash"]}
-
-        if q_param:  # If the specified param-set already exists
-            pname = q_param.fetch1("activity_extraction_paramset_idx")
-            if (
-                pname == activity_extraction_paramset_idx
-            ):  # If the existed set has the same name: job done
-                return
-            else:  # If not same name: human error, trying to add the same paramset with different name
-                raise dj.DataJointError(
-                    "The specified param-set already exists - name: {}".format(pname)
-                )
-        else:
-            cls.insert1(param_dict)
-=======
     contents = zip(["suite2p_deconvolution", "caiman_deconvolution", "caiman_dff"])
->>>>>>> 6c36bc9f
 
 
 @schema
@@ -1578,8 +1300,6 @@
     """
 
     class Trace(dj.Part):
-<<<<<<< HEAD
-=======
         """Trace(s) for each mask.
 
         Attributes:
@@ -1588,7 +1308,6 @@
             activity_trace (longblob): Neural activity from fluoresence trace.
         """
 
->>>>>>> 6c36bc9f
         definition = """
         -> master
         -> Fluorescence.Trace
@@ -1599,62 +1318,6 @@
 
     @property
     def key_source(self):
-<<<<<<< HEAD
-        ks = Fluorescence * ActivityExtractionParamSet
-        suite2p_key_source = ks & (
-            Fluorescence
-            * ActivityExtractionMethod
-            * ActivityExtractionParamSet
-            * ProcessingParamSet.proj("processing_method")
-            & 'processing_method = "suite2p"'
-            & 'extraction_method = "suite2p"'
-        ).proj()
-        caiman_key_source = ks & (
-            Fluorescence
-            * ActivityExtractionMethod
-            * ActivityExtractionParamSet
-            * ProcessingParamSet.proj("processing_method")
-            & 'processing_method = "caiman"'
-            & 'extraction_method = "caiman"'
-        ).proj()
-        fissa_key_source = ks & (
-            Fluorescence
-            * ActivityExtractionMethod
-            * ActivityExtractionParamSet
-            * ProcessingParamSet.proj("processing_method")
-            & 'processing_method in ("suite2p")'
-            & 'extraction_method = "FISSA"'
-        ).proj()
-        return suite2p_key_source.proj() + caiman_key_source.proj() + fissa_key_source.proj()
-
-    def make(self, key):
-        processing_method, imaging_dataset = get_loader_result(key, ProcessingTask)
-
-        if processing_method == "suite2p":
-            suite2p_dataset = imaging_dataset
-            if key["extraction_method"] == "suite2p":
-                # ---- iterate through all s2p plane outputs ----
-                spikes = []
-                for s2p in suite2p_dataset.planes.values():
-                    mask_count = len(spikes)  # increment mask id from all "plane"
-                    for mask_idx, spks in enumerate(s2p.spks):
-                        spikes.append(
-                            {
-                                **key,
-                                "mask": mask_idx + mask_count,
-                                "fluo_channel": 0,
-                                "activity_type": "spike",
-                                "activity_trace": spks,
-                            }
-                        )
-
-                self.insert1(key)  # FIX THIS
-                self.Trace.insert(spikes)  # FIX THIS
-        elif processing_method == "caiman":
-            caiman_dataset = imaging_dataset
-
-            if key["extraction_method"] == "caiman":
-=======
         suite2p_key_source = (
             Fluorescence
             * ActivityExtractionMethod
@@ -1703,36 +1366,12 @@
             if key["extraction_method"] in ("caiman_deconvolution", "caiman_dff"):
                 attr_mapper = {"caiman_deconvolution": "spikes", "caiman_dff": "dff"}
 
->>>>>>> 6c36bc9f
                 # infer "segmentation_channel" - from params if available, else from caiman loader
                 params = (ProcessingParamSet * ProcessingTask & key).fetch1("params")
                 segmentation_channel = params.get(
                     "segmentation_channel", caiman_dataset.segmentation_channel
                 )
 
-<<<<<<< HEAD
-                activities = []
-                for mask in caiman_dataset.masks:
-                    activities.append(
-                        {
-                            **key,
-                            "mask": mask["mask_id"],
-                            "fluo_channel": segmentation_channel,
-                            "activity_type": "dff",
-                            "activity_trace": mask["dff"],
-                        }
-                    )
-                    activities.append(
-                        {
-                            **key,
-                            "mask": mask["mask_id"],
-                            "fluo_channel": segmentation_channel,
-                            "activity_type": "spike",
-                            "activity_trace": mask["spikes"],
-                        }
-                    )
-=======
->>>>>>> 6c36bc9f
                 self.insert1(key)
                 self.Trace.insert(
                     dict(
@@ -1744,13 +1383,7 @@
                     for mask in caiman_dataset.masks
                 )
         else:
-<<<<<<< HEAD
-            raise NotImplementedError(
-                "Unknown/unimplemented method: {}".format(processing_method)
-            )
-=======
             raise NotImplementedError("Unknown/unimplemented method: {}".format(method))
->>>>>>> 6c36bc9f
 
 
 # ---------------- HELPER FUNCTIONS ----------------
