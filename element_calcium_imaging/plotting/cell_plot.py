--- conflicted
+++ resolved
@@ -1,193 +1,172 @@
-import cv2
-import numpy as np
-from matplotlib import colors
-import plotly.graph_objects as go
-from .. import scan
-
-
-def mask_overlayed_image(
-    image, mask_xpix, mask_ypix, cell_mask_ids, low_q=0, high_q=99.9
-):
-    q_min, q_max = np.quantile(image, [low_q, high_q])
-    image = np.clip(image, q_min, q_max)
-    image = (image - q_min) / (q_max - q_min)
-
-    SATURATION = 0.7
-    image = image[:, :, None] * np.array([0, 0, 1])  # HSV
-    maskid_image = np.full(image.shape[:2], -1)  # Mask id image
-    for xpix, ypix, roi_id in zip(mask_xpix, mask_ypix, cell_mask_ids):
-        image[ypix, xpix, :2] = [np.random.rand(), SATURATION]
-        maskid_image[ypix, xpix] = roi_id
-    return colors.hsv_to_rgb(image), maskid_image
-
-
-def get_tracelayout(key, width=600, height=600):
-    text = f"Trace for Cell {key['mask']}" if isinstance(key, dict) else "Trace"
-
-    return dict(
-        margin=dict(l=0, r=0, b=0, t=65, pad=0),
-        width=width,
-        height=height,
-
-        transition={"duration": 0},
-        title={
-            "text": text,
-            "xanchor": "center",
-            "yanchor": "top",
-            "y": 0.97,
-            "x": 0.5,
-        },
-        xaxis={
-            "title": "Time (sec)",
-            "visible": True,
-            "showticklabels": True,
-            "showgrid": True,
-        },
-        yaxis={
-            "title": "Fluorescence (a.u.)",
-            "visible": True,
-            "showticklabels": True,
-            "showgrid": True,
-            "anchor": "free",
-            "overlaying": "y",
-            "side": "left",
-            "position": 0,
-        },
-        yaxis2={
-            "title": "Calcium Event (a.u.)",
-            "visible": True,
-            "showticklabels": True,
-            "showgrid": True,
-            "anchor": "free",
-            "overlaying": "y",
-            "side": "right",
-            "position": 1,
-        },
-        shapes=[
-            go.layout.Shape(
-                type="rect",
-                xref="paper",
-                yref="paper",
-                x0=0,
-                y0=0,
-                x1=1.0,
-                y1=1.0,
-                line={"width": 1, "color": "black"},
-            )
-        ],
-        legend={
-            "traceorder": "normal",
-            "yanchor": "top",
-            "y": 0.99,
-            "xanchor": "right",
-            "x": 0.99,
-        },
-        plot_bgcolor="rgba(0,0,0,0.05)",
-        modebar_remove=[
-            "zoom",
-            "resetScale",
-            "pan",
-            "select",
-            "zoomIn",
-            "zoomOut",
-            "autoScale2d",
-        ],
-    )
-
-
-<<<<<<< HEAD
-def plot_cell_overlayed_image(imaging, segmentation_key):
-
-    average_image = (imaging.MotionCorrection.Summary & segmentation_key).fetch1("average_image")
-
-=======
-def image_components(imaging, segmentation_key):
-    image = (imaging.MotionCorrection.Summary & segmentation_key).fetch1(
-        "average_image"
-    )
->>>>>>> 829a747c
-
-    cell_mask_ids, mask_xpix, mask_ypix = (
-        imaging.Segmentation.Mask * imaging.MaskClassification.MaskType
-        & segmentation_key
-    ).fetch("mask", "mask_xpix", "mask_ypix")
-
-<<<<<<< HEAD
-    background_image = single_to_3channel_image(average_image, low_q=0, high_q=99.9)
-
-    background_image_with_cells_painted = paint_rois(
-        background_image, mask_xpix, mask_ypix
-    )
-    cells_maskid_image = make_maskid_image(
-        background_image[:, :, 0], cell_mask_ids, mask_xpix, mask_ypix
-=======
-    background_with_cells, cells_maskid_image = mask_overlayed_image(
-        image, mask_xpix, mask_ypix, cell_mask_ids, low_q=0, high_q=99.9
->>>>>>> 829a747c
-    )
-
-    return background_with_cells, cells_maskid_image
-
-
-def plot_cell_overlayed_image(imaging, segmentation_key):
-
-    background_with_cells, cells_maskid_image = image_components(
-        imaging, segmentation_key
-    )
-
-    image_fig = go.Figure(
-        go.Image(
-            z=background_with_cells,
-            hovertemplate="x: %{x} <br>y: %{y} <br>mask_id: %{customdata}",
-            customdata=cells_maskid_image,
-        )
-    )
-    image_fig.update_layout(
-        title="Average Image with Cells",
-        xaxis={
-            "title": "X (px)",
-            "visible": True,
-            "showticklabels": True,
-            "showgrid": False,
-        },
-        yaxis={
-            "title": "Y (px)",
-            "visible": True,
-            "showticklabels": True,
-            "showgrid": False,
-        },
-        paper_bgcolor="rgba(0,0,0,0)",
-        plot_bgcolor="rgba(0,0,0,0)",
-    )
-
-    return image_fig
-
-
-def plot_cell_traces(imaging, cell_key):
-    activity_trace = (
-        imaging.Activity.Trace & "extraction_method LIKE '%deconvolution'" & cell_key
-    ).fetch1("activity_trace")
-    fluorescence, fps = (scan.ScanInfo * imaging.Fluorescence.Trace & cell_key).fetch1(
-        "fluorescence", "fps"
-    )
-
-    trace_fig = go.Figure(
-        [
-            go.Scatter(
-                x=np.arange(len(fluorescence)) / fps,
-                y=fluorescence,
-                name="Fluorescence",
-                yaxis="y1",
-            ),
-            go.Scatter(
-                x=np.arange(len(activity_trace)) / fps,
-                y=activity_trace,
-                name="Calcium Event",
-                yaxis="y2",
-            ),
-        ]
-    )
-
-    trace_fig.update_layout(get_tracelayout(cell_key))
-
-    return trace_fig
+import cv2
+import numpy as np
+from matplotlib import colors
+import plotly.graph_objects as go
+from .. import scan
+
+
+def mask_overlayed_image(
+    image, mask_xpix, mask_ypix, cell_mask_ids, low_q=0, high_q=99.9
+):
+    q_min, q_max = np.quantile(image, [low_q, high_q])
+    image = np.clip(image, q_min, q_max)
+    image = (image - q_min) / (q_max - q_min)
+
+    SATURATION = 0.7
+    image = image[:, :, None] * np.array([0, 0, 1])
+    maskid_image = np.full(image.shape[:2], -1)
+    for xpix, ypix, roi_id in zip(mask_xpix, mask_ypix, cell_mask_ids):
+        image[ypix, xpix, :2] = [np.random.rand(), SATURATION]
+        maskid_image[ypix, xpix] = roi_id
+    return colors.hsv_to_rgb(image), maskid_image
+
+
+def get_tracelayout(key, width=600, height=600):
+    text = f"Trace for Cell {key['mask']}" if isinstance(key, dict) else "Trace"
+
+    return dict(
+        margin=dict(l=0, r=0, b=0, t=65, pad=0),
+        width=width,
+        height=height,
+        transition={"duration": 0},
+        title={
+            "text": text,
+            "xanchor": "center",
+            "yanchor": "top",
+            "y": 0.97,
+            "x": 0.5,
+        },
+        xaxis={
+            "title": "Time (sec)",
+            "visible": True,
+            "showticklabels": True,
+            "showgrid": True,
+        },
+        yaxis={
+            "title": "Fluorescence (a.u.)",
+            "visible": True,
+            "showticklabels": True,
+            "showgrid": True,
+            "anchor": "free",
+            "overlaying": "y",
+            "side": "left",
+            "position": 0,
+        },
+        yaxis2={
+            "title": "Calcium Event (a.u.)",
+            "visible": True,
+            "showticklabels": True,
+            "showgrid": True,
+            "anchor": "free",
+            "overlaying": "y",
+            "side": "right",
+            "position": 1,
+        },
+        shapes=[
+            go.layout.Shape(
+                type="rect",
+                xref="paper",
+                yref="paper",
+                x0=0,
+                y0=0,
+                x1=1.0,
+                y1=1.0,
+                line={"width": 1, "color": "black"},
+            )
+        ],
+        legend={
+            "traceorder": "normal",
+            "yanchor": "top",
+            "y": 0.99,
+            "xanchor": "right",
+            "x": 0.99,
+        },
+        plot_bgcolor="rgba(0,0,0,0.05)",
+        modebar_remove=[
+            "zoom",
+            "resetScale",
+            "pan",
+            "select",
+            "zoomIn",
+            "zoomOut",
+            "autoScale2d",
+        ],
+    )
+
+
+def figure_data(imaging, segmentation_key):
+    image = (imaging.MotionCorrection.Summary & segmentation_key).fetch1(
+        "average_image"
+    )
+
+    cell_mask_ids, mask_xpix, mask_ypix = (
+        imaging.Segmentation.Mask * imaging.MaskClassification.MaskType
+        & segmentation_key
+    ).fetch("mask", "mask_xpix", "mask_ypix")
+
+    background_with_cells, cells_maskid_image = mask_overlayed_image(
+        image, mask_xpix, mask_ypix, cell_mask_ids, low_q=0, high_q=99.9
+    )
+
+    return background_with_cells, cells_maskid_image
+
+
+def plot_cell_overlayed_image(imaging, segmentation_key):
+    background_with_cells, cells_maskid_image = figure_data(imaging, segmentation_key)
+
+    image_fig = go.Figure(
+        go.Image(
+            z=background_with_cells,
+            hovertemplate="x: %{x} <br>y: %{y} <br>mask_id: %{customdata}",
+            customdata=cells_maskid_image,
+        )
+    )
+    image_fig.update_layout(
+        title="Average Image with Cells",
+        xaxis={
+            "title": "X (px)",
+            "visible": True,
+            "showticklabels": True,
+            "showgrid": False,
+        },
+        yaxis={
+            "title": "Y (px)",
+            "visible": True,
+            "showticklabels": True,
+            "showgrid": False,
+        },
+        paper_bgcolor="rgba(0,0,0,0)",
+        plot_bgcolor="rgba(0,0,0,0)",
+    )
+
+    return image_fig
+
+
+def plot_cell_traces(imaging, cell_key):
+    activity_trace = (
+        imaging.Activity.Trace & "extraction_method LIKE '%deconvolution'" & cell_key
+    ).fetch1("activity_trace")
+    fluorescence, fps = (scan.ScanInfo * imaging.Fluorescence.Trace & cell_key).fetch1(
+        "fluorescence", "fps"
+    )
+
+    trace_fig = go.Figure(
+        [
+            go.Scatter(
+                x=np.arange(len(fluorescence)) / fps,
+                y=fluorescence,
+                name="Fluorescence",
+                yaxis="y1",
+            ),
+            go.Scatter(
+                x=np.arange(len(activity_trace)) / fps,
+                y=activity_trace,
+                name="Calcium Event",
+                yaxis="y2",
+            ),
+        ]
+    )
+
+    trace_fig.update_layout(get_tracelayout(cell_key))
+
+    return trace_fig